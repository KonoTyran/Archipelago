import os
from Utils import __version__
from jinja2 import Template
import yaml
import json

from worlds.AutoWorld import AutoWorldRegister
import Options

target_folder = os.path.join("WebHostLib", "static", "generated")


def create():
    os.makedirs(os.path.join(target_folder, 'configs'), exist_ok=True)

    def dictify_range(option):
        data = {option.range_start: 0, option.range_end: 0, "random": 0, "random-low": 0, "random-high": 0,
                option.default: 50}
        notes = {
            option.range_start: "minimum value",
            option.range_end: "maximum value"
        }
        return data, notes

    def default_converter(default_value):
        if isinstance(default_value, (set, frozenset)):
            return list(default_value)
        return default_value

    weighted_settings = {
        "baseOptions": {
            "description": "Generated by https://archipelago.gg/",
            "name": "Player",
            "game": {},
        },
        "games": {},
    }

    for game_name, world in AutoWorldRegister.world_types.items():

        all_options = {**world.options, **Options.per_game_common_options}
        res = Template(open(os.path.join("WebHostLib", "templates", "options.yaml")).read()).render(
            options=all_options,
            __version__=__version__, game=game_name, yaml_dump=yaml.dump,
            dictify_range=dictify_range, default_converter=default_converter,
        )

        with open(os.path.join(target_folder, 'configs', game_name + ".yaml"), "w") as f:
            f.write(res)

        # Generate JSON files for player-settings pages
        player_settings = {
            "baseOptions": {
                "description": "Generated by https://archipelago.gg/",
                "game": game_name,
                "name": "Player",
            },
        }

        game_options = {}
        for option_name, option in all_options.items():
            if option.options:
                game_options[option_name] = this_option = {
                    "type": "select",
                    "displayName": option.displayname if hasattr(option, "displayname") else option_name,
                    "description": option.__doc__ if option.__doc__ else "Please document me!",
                    "defaultValue": None,
                    "options": []
                }

                for sub_option_id, sub_option_name in option.name_lookup.items():
                    this_option["options"].append({
                        "name": option.get_option_name(sub_option_id),
                        "value": sub_option_name,
                    })

                    if sub_option_id == option.default:
                        this_option["defaultValue"] = sub_option_name

                this_option["options"].append({
                    "name": "Random",
                    "value": "random",
                })

            elif hasattr(option, "range_start") and hasattr(option, "range_end"):
                game_options[option_name] = {
                    "type": "range",
                    "displayName": option.displayname if hasattr(option, "displayname") else option_name,
                    "description": option.__doc__ if option.__doc__ else "Please document me!",
                    "defaultValue": option.default if hasattr(option, "default") else option.range_start,
                    "min": option.range_start,
                    "max": option.range_end,
                }

        player_settings["gameOptions"] = game_options

        os.makedirs(os.path.join(target_folder, 'player-settings'), exist_ok=True)

        with open(os.path.join(target_folder, 'player-settings', game_name + ".json"), "w") as f:
            json.dump(player_settings, f, indent=2, separators=(',', ': '))

<<<<<<< HEAD
        weighted_settings["baseOptions"]["game"][game_name] = 0
        weighted_settings["games"][game_name] = {}
        weighted_settings["games"][game_name]["gameSettings"] = game_options
        weighted_settings["games"][game_name]["gameItems"] = tuple(world.item_name_to_id.keys())
        weighted_settings["games"][game_name]["gameLocations"] = tuple(world.location_name_to_id.keys())
=======
        if not world.hidden:
            weighted_settings["baseOptions"]["game"][game_name] = 0
            weighted_settings["games"][game_name] = {}
            weighted_settings["games"][game_name]["gameOptions"] = game_options
            weighted_settings["games"][game_name]["gameItems"] = tuple(world.item_names)
            weighted_settings["games"][game_name]["gameLocations"] = tuple(world.location_names)
>>>>>>> 411f0e40

    with open(os.path.join(target_folder, 'weighted-settings.json'), "w") as f:
        json.dump(weighted_settings, f, indent=2, separators=(',', ': '))<|MERGE_RESOLUTION|>--- conflicted
+++ resolved
@@ -99,20 +99,12 @@
         with open(os.path.join(target_folder, 'player-settings', game_name + ".json"), "w") as f:
             json.dump(player_settings, f, indent=2, separators=(',', ': '))
 
-<<<<<<< HEAD
-        weighted_settings["baseOptions"]["game"][game_name] = 0
-        weighted_settings["games"][game_name] = {}
-        weighted_settings["games"][game_name]["gameSettings"] = game_options
-        weighted_settings["games"][game_name]["gameItems"] = tuple(world.item_name_to_id.keys())
-        weighted_settings["games"][game_name]["gameLocations"] = tuple(world.location_name_to_id.keys())
-=======
         if not world.hidden:
             weighted_settings["baseOptions"]["game"][game_name] = 0
             weighted_settings["games"][game_name] = {}
-            weighted_settings["games"][game_name]["gameOptions"] = game_options
+            weighted_settings["games"][game_name]["gameSettings"] = game_options
             weighted_settings["games"][game_name]["gameItems"] = tuple(world.item_names)
             weighted_settings["games"][game_name]["gameLocations"] = tuple(world.location_names)
->>>>>>> 411f0e40
 
     with open(os.path.join(target_folder, 'weighted-settings.json'), "w") as f:
         json.dump(weighted_settings, f, indent=2, separators=(',', ': '))