import http.server
import logging
<<<<<<< HEAD
import json
=======
import typing
>>>>>>> 2833d99e
import socket
import socketserver
import threading
import webbrowser
import asyncio
from functools import partial

from NetUtils import Node
from MultiClient import Context
import Utils


<<<<<<< HEAD

class WebUiClient(Node):
    loader = staticmethod(json.loads)
    dumper = staticmethod(json.dumps)

=======
class WebUiClient(Node, logging.Handler):
>>>>>>> 2833d99e
    def __init__(self):
        super(WebUiClient, self).__init__()
        self.manual_snes = None

    @staticmethod
    def build_message(msg_type: str, content: typing.Union[str, dict]) -> dict:
        return {'type': msg_type, 'content': content}

    def emit(self, record: logging.LogRecord) -> None:
        self.broadcast_all({"type": record.levelname.lower(), "content": str(record.msg)})

    def send_chat_message(self, message):
        self.broadcast_all(self.build_message('chat', message))

    def send_connection_status(self, ctx: Context):
        asyncio.create_task(self._send_connection_status(ctx))

    async def _send_connection_status(self, ctx: Context):
        cache = Utils.persistent_load()
        cached_address = cache.get("servers", {}).get("default", None)
        server_address = ctx.server_address if ctx.server_address else cached_address if cached_address else None

        self.broadcast_all(self.build_message('connections', {
            'snesDevice': ctx.snes_attached_device[1] if ctx.snes_attached_device else None,
            'snes': ctx.snes_state,
            'serverAddress': server_address,
            'server': 1 if ctx.server is not None and not ctx.server.socket.closed else 0,
        }))

    def send_device_list(self, devices):
        self.broadcast_all(self.build_message('availableDevices', {
            'devices': devices,
        }))

    def poll_for_server_ip(self):
        self.broadcast_all(self.build_message('serverAddress', {}))

    def notify_item_sent(self, finder, recipient, item, location, i_am_finder: bool, i_am_recipient: bool):
        self.broadcast_all(self.build_message('itemSent', {
            'finder': finder,
            'recipient': recipient,
            'item': item,
            'location': location,
            'iAmFinder': 1 if i_am_finder else 0,
            'iAmRecipient': 1 if i_am_recipient else 0,
        }))

    def notify_item_found(self, finder: str, item: str, location: str, i_am_finder: bool):
        self.broadcast_all(self.build_message('itemFound', {
            'finder': finder,
            'item': item,
            'location': location,
            'iAmFinder': 1 if i_am_finder else 0,
        }))

    def notify_item_received(self, finder: str, item: str, location: str, item_index: int, queue_length: int):
        self.broadcast_all(self.build_message('itemReceived', {
            'finder': finder,
            'item': item,
            'location': location,
            'itemIndex': item_index,
            'queueLength': queue_length,
        }))

    def send_hint(self, finder, recipient, item, location, found, i_am_finder: bool, i_am_recipient: bool,
                  entrance_location: str = None):
        self.broadcast_all(self.build_message('hint', {
            'finder': finder,
            'recipient': recipient,
            'item': item,
            'location': location,
            'found': int(found),
            'iAmFinder': int(i_am_finder),
            'iAmRecipient': int(i_am_recipient),
            'entranceLocation': entrance_location,
        }))

    def send_game_info(self, ctx: Context):
        self.broadcast_all(self.build_message('gameInfo', {
            'clientVersion': Utils.__version__,
            'hintCost': ctx.hint_cost,
            'checkPoints': ctx.check_points,
            'forfeitMode': ctx.forfeit_mode,
            'remainingMode': ctx.remaining_mode,
        }))

    def send_location_check(self, ctx: Context, last_check: str):
        self.broadcast_all(self.build_message('locationCheck', {
            'totalChecks': len(ctx.locations_checked),
            'hintPoints': ctx.hint_points,
            'lastCheck': last_check,
        }))


class WaitingForUiException(Exception):
    pass


web_thread = None
PORT = 5050


class RequestHandler(http.server.SimpleHTTPRequestHandler):
    def log_request(self, code='-', size='-'):
        pass

    def log_message(self, format, *args):
        pass

    def log_date_time_string(self):
        pass


Handler = partial(RequestHandler,
                  directory=Utils.local_path("data", "web", "public"))


def start_server(socket_port: int, on_start=lambda: None):
    global web_thread
    try:
        server = socketserver.TCPServer(("", PORT), Handler)
    except OSError:
        # In most cases "Only one usage of each socket address (protocol/network address/port) is normally permitted"
        import logging

        # If the exception is caused by our desired port being unavailable, assume the web server is already running
        # from another client instance
        with socket.socket(socket.AF_INET, socket.SOCK_STREAM) as sock:
            if sock.connect_ex(('localhost', PORT)) == 0:
                logging.info("Web server is already running in another client window.")
                webbrowser.open(f'http://localhost:{PORT}?port={socket_port}')
                return

        # If the exception is caused by something else, report on it
        logging.exception("Unable to bind port for local web server. The CLI client should work in all cases.")
    else:
        print("serving at port", PORT)
        on_start()
        web_thread = threading.Thread(target=server.serve_forever).start()<|MERGE_RESOLUTION|>--- conflicted
+++ resolved
@@ -1,10 +1,7 @@
 import http.server
 import logging
-<<<<<<< HEAD
 import json
-=======
 import typing
->>>>>>> 2833d99e
 import socket
 import socketserver
 import threading
@@ -17,15 +14,9 @@
 import Utils
 
 
-<<<<<<< HEAD
-
-class WebUiClient(Node):
+class WebUiClient(Node, logging.Handler):
     loader = staticmethod(json.loads)
     dumper = staticmethod(json.dumps)
-
-=======
-class WebUiClient(Node, logging.Handler):
->>>>>>> 2833d99e
     def __init__(self):
         super(WebUiClient, self).__init__()
         self.manual_snes = None
